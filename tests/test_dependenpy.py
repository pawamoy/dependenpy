--- conflicted
+++ resolved
@@ -1,22 +1,15 @@
 # -*- coding: utf-8 -*-
 
-<<<<<<< HEAD
 # Copyright (c) 2015 Timothée Mazzucotelli
 #
 # This Source Code Form is subject to the terms of the Mozilla Public
 # License, v. 2.0. If a copy of the MPL was not distributed with this
 # file, You can obtain one at http://mozilla.org/MPL/2.0/.
-=======
+
 """Main test script."""
 
-
-
-import dependenpy
->>>>>>> d0521fdc
-
 from __future__ import unicode_literals
 
-<<<<<<< HEAD
 import os
 import sys
 import unittest
@@ -970,10 +963,4 @@
 
 
 if __name__ == '__main__':
-    unittest.main()
-=======
-def test_main():
-    """Main test method."""
-
-    assert dependenpy  # use your library here
->>>>>>> d0521fdc
+    unittest.main()