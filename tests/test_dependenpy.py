--- conflicted
+++ resolved
@@ -54,12 +54,7 @@
     """Test inner imports."""
     dsm = DSM("internal")
     module_i = dsm["internal.subpackage_a.subpackage_1.module_i"]
-<<<<<<< HEAD
-    assert isinstance(module_i, Module)
-    assert len(module_i.dependencies) == 4
-=======
     assert len(module_i.dependencies) == 4  # type: ignore[union-attr]
->>>>>>> 2187f74e
     assert module_i.cardinal(to=dsm["internal"]) == 3
 
 
