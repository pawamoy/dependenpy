[tox]
envlist =
    clean,
    check,
    {py27,py33,py34,py35,pypy},
    report
skip_missing_interpreters = true

[testenv]
setenv =
    PYTHONPATH={toxinidir}/tests
    PYTHONUNBUFFERED=yes
commands = {posargs:pytest --cov --cov-report=term-missing -vv tests/test_dependenpy.py}
deps = -r{toxinidir}/requirements/test.txt
passenv = *
usedevelop = false
basepython =
    pypy: {env:TOXPYTHON:pypy}
    py27: {env:TOXPYTHON:python2.7}
    py33: {env:TOXPYTHON:python3.3}
    py34: {env:TOXPYTHON:python3.4}
    py35: {env:TOXPYTHON:python3.5}
    detox: python2.7
    {clean,check,report,codecov,coveralls}: python3.5

[testenv:detox]
deps = detox
commands =
    detox -e clean,check,py27,py33,py34,py35,pypy
    tox -e report

[testenv:check]
deps =
    docutils
    check-manifest
    flake8
    readme-renderer
    pygments
    isort
    prospector[with_pyroma]
skip_install = true
commands =
    python setup.py check --strict --metadata --restructuredtext
    check-manifest {toxinidir}
    flake8 src tests setup.py
    isort --check-only --diff --recursive --skip-glob external --skip-glob internal src tests setup.py
    prospector -0 {toxinidir}

[testenv:report]
deps = coverage
skip_install = true
commands =
    coverage combine --append
    coverage report
    coverage html

[testenv:clean]
commands = coverage erase
skip_install = true
deps = coverage
<<<<<<< HEAD
=======



[testenv:codecov]
deps = codecov
skip_install = true
commands =
    coverage combine --append
    coverage report
    coverage xml --ignore-errors
    codecov []
>>>>>>> 6d15bf0b
<|MERGE_RESOLUTION|>--- conflicted
+++ resolved
@@ -58,10 +58,6 @@
 commands = coverage erase
 skip_install = true
 deps = coverage
-<<<<<<< HEAD
-=======
-
-
 
 [testenv:codecov]
 deps = codecov
@@ -71,4 +67,3 @@
     coverage report
     coverage xml --ignore-errors
     codecov []
->>>>>>> 6d15bf0b
