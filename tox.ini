--- conflicted
+++ resolved
@@ -1,11 +1,6 @@
 [tox]
-<<<<<<< HEAD
 envlist =
-    clean,check,docs,linkcheck,
-=======
-envlist = 
     clean,check,docs,
->>>>>>> dc76e959
     py27,
     py34,
     py35,
@@ -27,37 +22,23 @@
 
 [testenv:test]
 skip_install = true
-<<<<<<< HEAD
 commands =
-    detox -e clean,check,docs,linkcheck,py27,py34,py35,py36,py37-dev,pypy,
-=======
-commands = tox -e py27,py34,py35,py36,py37-dev,pypy,
+    tox -e py27,py34,py35,py36,py37-dev,pypy,
     tox -e report
 
 [testenv:detoxtest]
 skip_install = true
 deps = detox
-commands = 
+commands =
     detox -e py27,py34,py35,py36,py37-dev,pypy,
->>>>>>> dc76e959
     tox -e report
 
 [testenv:detox]
 skip_install = true
-<<<<<<< HEAD
-deps =
-    -r{toxinidir}/docs/requirements.txt
-    sphinxcontrib-spelling
-    pyenchant
+deps = detox
 commands =
-    sphinx-build -b spelling docs dist/docs -w /dev/null
-    sphinx-build {posargs:-E} -b html docs dist/docs
-=======
-deps = detox
-commands = 
     detox -e clean,checksetup,checksafety,checkstyle,checkspell,checklink,docs,py27,py34,py35,py36,py37-dev,pypy,
     tox -e report
->>>>>>> dc76e959
 
 [testenv:docs]
 skip_install = true
@@ -65,9 +46,6 @@
 commands = sphinx-build {posargs:-E} -b html docs dist/docs
 
 [testenv:check]
-<<<<<<< HEAD
-deps =
-=======
 skip_install = true
 commands = tox -e checksetup,checksafety,checkstyle,checkspell,checklink
 
@@ -78,64 +56,48 @@
 
 [testenv:checksetup]
 skip_install = true
-deps = 
->>>>>>> dc76e959
+deps =
     docutils
     check-manifest
     readme-renderer
     pygments
-<<<<<<< HEAD
-    isort
-    prospector[with_pyroma]
-    bandit
-    safety
-skip_install = true
 commands =
-    python setup.py check --strict --metadata --restructuredtext
-    check-manifest {toxinidir}
-    isort --check-only --diff --recursive --skip-glob external --skip-glob internal src tests setup.py
-    safety check -r {toxinidir}/requirements/base.txt
-    bandit -r {toxinidir}/src/
-    prospector -0 {toxinidir}
-=======
-commands = 
     python setup.py check --strict --metadata --restructuredtext
     check-manifest {toxinidir}
 
 [testenv:checksafety]
 skip_install = true
-deps = 
+deps =
     bandit
     safety
-commands = 
+commands =
     safety check -r {toxinidir}/requirements/base.txt
     bandit -r {toxinidir}/src/
 
 [testenv:checkstyle]
 skip_install = true
-deps = 
+deps =
     isort
-    prospector
-commands = 
-    isort --check-only --diff --recursive src tests setup.py
-    prospector {toxinidir}
->>>>>>> dc76e959
+    prospector[with_pyroma]
+commands =
+    isort --check-only --diff --recursive --skip-glob external --skip-glob internal src tests setup.py
+    prospector -0 {toxinidir}
 
 [testenv:checkspell]
 skip_install = true
 setenv = SPELLCHECK=1
-deps = 
+deps =
     -r{toxinidir}/docs/requirements.txt
     sphinxcontrib-spelling
     pyenchant
-commands = 
+commands =
     - sphinx-build {posargs:-E} -Q -b html docs dist/docs
     sphinx-build -b spelling -w /dev/null docs dist/docs
 
 [testenv:checklink]
 skip_install = true
 deps = -r{toxinidir}/docs/requirements.txt
-commands = 
+commands =
     - sphinx-build {posargs:-E} -Q -b html docs dist/docs
     sphinx-build -b linkcheck -w /dev/null docs dist/docs
 
