--- conflicted
+++ resolved
@@ -54,13 +54,8 @@
     python setup.py check --strict --metadata --restructuredtext
     check-manifest {toxinidir}
     flake8 src tests setup.py
-<<<<<<< HEAD
     isort --check-only --diff --recursive --skip-glob external --skip-glob internal src tests setup.py
     prospector -0 {toxinidir}
-=======
-    isort --check-only --diff --recursive src tests setup.py
-    prospector {toxinidir}
->>>>>>> 2daedd20
 
 [testenv:report]
 deps = coverage
