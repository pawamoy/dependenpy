[tox]
envlist =
    clean,check,docs,linkcheck,
    py27,
    py34,
    py35,
    py36,
    py37-dev,
    pypy,
    report
skip_missing_interpreters = true

[testenv]
setenv =
    PYTHONPATH = {toxinidir}:{toxinidir}/src:{toxinidir}/tests
    PYTHONUNBUFFERED=yes
commands = {posargs:pytest --cov --cov-report=term-missing -vv tests/test_dependenpy.py}
deps = -r{toxinidir}/requirements/test.txt
passenv = *
usedevelop = false
<<<<<<< HEAD
basepython =
    {docs,linkcheck,detox,clean,check,report,codecov,coveralls,codacy}: {env:TOXPYTHON:python3.5}
    py26: python2.6
    py27: python2.7
    py32: python3.2
    py33: python3.3
    py34: python3.4
    py35: python3.5
    py35-dev: python3.5
    py36: python3.6
    py36-dev: python3.6
    py37-dev: python3.7
    pypy: pypy
=======
>>>>>>> 20b8ce64

[testenv:detox]
deps = detox
skip_install = true
commands =
    detox -e clean,check,docs,linkcheck,py27,py34,py35,py36,py37-dev,pypy,
    tox -e report

[testenv:docs]
setenv = SPELLCHECK=1
skip_install = true
deps =
    -r{toxinidir}/docs/requirements.txt
    sphinxcontrib-spelling
    pyenchant
commands =
    sphinx-build -b spelling docs dist/docs
    sphinx-build {posargs:-E} -b html docs dist/docs

[testenv:linkcheck]
skip_install = true
deps = -r{toxinidir}/docs/requirements.txt
commands = sphinx-build -b linkcheck docs dist/docs

[testenv:check]
deps =
    docutils
    check-manifest
    readme-renderer
    pygments
    isort
    prospector[with_pyroma]
    bandit
    safety
skip_install = true
commands =
    python setup.py check --strict --metadata --restructuredtext
    check-manifest {toxinidir}
    isort --check-only --diff --recursive --skip-glob external --skip-glob internal src tests setup.py
    safety check -r {toxinidir}/requirements/base.txt
    bandit -r {toxinidir}/src/
    prospector -0 {toxinidir}

[testenv:report]
deps = coverage
skip_install = true
commands =
    coverage combine --append
    coverage report
    coverage html

[testenv:clean]
commands = coverage erase
skip_install = true
deps = coverage

[testenv:codacy]
deps = 
    codacy-coverage
    coverage
skip_install = true
commands =
    coverage combine --append
    coverage report
    coverage xml --ignore-errors
    python-codacy-coverage []
<|MERGE_RESOLUTION|>--- conflicted
+++ resolved
@@ -18,22 +18,6 @@
 deps = -r{toxinidir}/requirements/test.txt
 passenv = *
 usedevelop = false
-<<<<<<< HEAD
-basepython =
-    {docs,linkcheck,detox,clean,check,report,codecov,coveralls,codacy}: {env:TOXPYTHON:python3.5}
-    py26: python2.6
-    py27: python2.7
-    py32: python3.2
-    py33: python3.3
-    py34: python3.4
-    py35: python3.5
-    py35-dev: python3.5
-    py36: python3.6
-    py36-dev: python3.6
-    py37-dev: python3.7
-    pypy: pypy
-=======
->>>>>>> 20b8ce64
 
 [testenv:detox]
 deps = detox
@@ -91,7 +75,7 @@
 deps = coverage
 
 [testenv:codacy]
-deps = 
+deps =
     codacy-coverage
     coverage
 skip_install = true
@@ -99,4 +83,4 @@
     coverage combine --append
     coverage report
     coverage xml --ignore-errors
-    python-codacy-coverage []
+    python-codacy-coverage []