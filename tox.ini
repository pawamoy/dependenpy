--- conflicted
+++ resolved
@@ -82,25 +82,12 @@
 
 [testenv:style]
 description = Check the code style.
-<<<<<<< HEAD
-skip_install = true
 deps =
     isort
-    pylama
-    pylama_pylint
-    pylama_gjslint
-    radon
+    prospector[with_everything]
 commands =
-    isort --check-only --diff --recursive --skip-glob external --skip-glob internal src tests setup.py
-    pylama {toxinidir}
-=======
-deps = 
-    isort
-    prospector[with_everything]
-commands = 
     isort --diff --recursive src/dependenpy tests setup.py
     prospector {toxinidir}
->>>>>>> c46bc4bb
 
 [testenv:spell]
 description = Check the spelling in the documentation.
