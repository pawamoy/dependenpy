[tox]
envlist =
    clean,check,docs,linkcheck,
    py27,
    py34,
    py35,
    py36,
    py37-dev,
    pypy,
    report
skip_missing_interpreters = true

[testenv]
setenv =
    PYTHONPATH = {toxinidir}:{toxinidir}/src:{toxinidir}/tests
    PYTHONUNBUFFERED=yes
commands = {posargs:pytest --cov --cov-report=term-missing -vv tests/test_dependenpy.py}
deps = -r{toxinidir}/requirements/test.txt
passenv = *
usedevelop = false

[testenv:detox]
deps = detox
skip_install = true
commands =
    detox -e clean,check,docs,linkcheck,py27,py34,py35,py36,py37-dev,pypy,
    tox -e report

[testenv:docs]
setenv = SPELLCHECK=1
skip_install = true
deps =
    -r{toxinidir}/docs/requirements.txt
    sphinxcontrib-spelling
    pyenchant
<<<<<<< HEAD
commands =
    sphinx-build -b spelling docs dist/docs
=======
commands = 
    sphinx-build -b spelling docs dist/docs -w /dev/null
>>>>>>> 984c8cf2
    sphinx-build {posargs:-E} -b html docs dist/docs

[testenv:linkcheck]
skip_install = true
deps = -r{toxinidir}/docs/requirements.txt
commands = sphinx-build -b linkcheck docs dist/docs -w /dev/null

[testenv:check]
deps =
    docutils
    check-manifest
    readme-renderer
    pygments
    isort
    prospector[with_pyroma]
    bandit
    safety
skip_install = true
commands =
    python setup.py check --strict --metadata --restructuredtext
    check-manifest {toxinidir}
    isort --check-only --diff --recursive --skip-glob external --skip-glob internal src tests setup.py
    safety check -r {toxinidir}/requirements/base.txt
    bandit -r {toxinidir}/src/
    prospector -0 {toxinidir}

[testenv:report]
deps = coverage
skip_install = true
commands =
    coverage combine --append
    coverage report
    coverage html

[testenv:clean]
commands = coverage erase
skip_install = true
deps = coverage

[testenv:codacy]
deps =
    codacy-coverage
    coverage
skip_install = true
commands =
    coverage combine --append
    coverage report
    coverage xml --ignore-errors
    python-codacy-coverage []<|MERGE_RESOLUTION|>--- conflicted
+++ resolved
@@ -33,13 +33,8 @@
     -r{toxinidir}/docs/requirements.txt
     sphinxcontrib-spelling
     pyenchant
-<<<<<<< HEAD
 commands =
-    sphinx-build -b spelling docs dist/docs
-=======
-commands = 
     sphinx-build -b spelling docs dist/docs -w /dev/null
->>>>>>> 984c8cf2
     sphinx-build {posargs:-E} -b html docs dist/docs
 
 [testenv:linkcheck]
