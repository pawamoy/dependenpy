--- conflicted
+++ resolved
@@ -1,11 +1,6 @@
 [tox]
-<<<<<<< HEAD
 envlist =
-    clean,checksetup,checksafety,checkstyle,checkspell,checklink,docs,
-=======
-envlist = 
     clean,setup,safety,style,spell,link,docs,
->>>>>>> c5185b90
     py34,
     py35,
     py36,
@@ -42,13 +37,8 @@
 description = Run all the environments in parallel.
 skip_install = true
 deps = detox
-<<<<<<< HEAD
 commands =
-    detox -e clean,checksetup,checksafety,checkstyle,checkspell,checklink,docs,py34,py35,py36,py37-dev,
-=======
-commands = 
-    detox -e clean,setup,safety,style,spell,link,docs,py34,py35,py36,py37-dev,
->>>>>>> c5185b90
+    detox -e clean,setup,safety,style,spell,link,docs,py34,py35,py36,py37-dev
     tox -e report
 
 [testenv:docs]
