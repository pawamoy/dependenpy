[tox]
<<<<<<< HEAD
envlist =
    clean,check,docs,
=======
envlist = 
    clean,checksetup,checksafety,checkstyle,checkspell,checklink,docs,
>>>>>>> dc20f77a
    py34,
    py35,
    py36,
    py37-dev,
    report
skip_missing_interpreters = true

[testenv]
setenv =
    PYTHONPATH = {toxinidir}:{toxinidir}/src:{toxinidir}/tests
    PYTHONUNBUFFERED=yes
commands = {posargs:pytest --cov --cov-report=term-missing -vv tests/test_dependenpy.py}
deps = -r{toxinidir}/requirements/test.txt
passenv = *
usedevelop = false
whitelist_externals = tox

[testenv:test]
skip_install = true
<<<<<<< HEAD
commands =
    tox -e py34,py35,py36,py37-dev,
=======
commands = tox -e py34,py35,py36,py37-dev,
>>>>>>> dc20f77a
    tox -e report

[testenv:detoxtest]
skip_install = true
deps = detox
<<<<<<< HEAD
commands =
=======
commands = 
>>>>>>> dc20f77a
    detox -e py34,py35,py36,py37-dev,
    tox -e report

[testenv:detox]
skip_install = true
deps = detox
<<<<<<< HEAD
commands =
=======
commands = 
>>>>>>> dc20f77a
    detox -e clean,checksetup,checksafety,checkstyle,checkspell,checklink,docs,py34,py35,py36,py37-dev,
    tox -e report

[testenv:docs]
skip_install = true
deps = -r{toxinidir}/docs/requirements.txt
commands = sphinx-build {posargs:-E} -b html docs dist/docs

[testenv:check]
skip_install = true
commands = tox -e checksetup,checksafety,checkstyle,checkspell,checklink

[testenv:detoxcheck]
skip_install = true
deps = detox
commands = detox -e checksetup,checksafety,checkstyle,checkspell,checklink

[testenv:checksetup]
skip_install = true
deps =
    docutils
    check-manifest
    readme-renderer
    pygments
commands =
    python setup.py check --strict --metadata --restructuredtext
    check-manifest {toxinidir}

[testenv:checksafety]
skip_install = true
deps =
    bandit
    safety
commands =
    safety check -r {toxinidir}/requirements/base.txt
    bandit -r {toxinidir}/src/

[testenv:checkstyle]
skip_install = true
deps =
    isort
    pylama
    pylama_pylint
    pylama_gjslint
    radon
commands =
    isort --check-only --diff --recursive --skip-glob external --skip-glob internal src tests setup.py
    - pylama {toxinidir}

[testenv:checkspell]
skip_install = true
setenv = SPELLCHECK=1
deps =
    -r{toxinidir}/docs/requirements.txt
    sphinxcontrib-spelling
    pyenchant
commands =
    - sphinx-build {posargs:-E} -Q -b html docs dist/docs
    sphinx-build -b spelling -w /dev/null docs dist/docs

[testenv:checklink]
skip_install = true
deps = -r{toxinidir}/docs/requirements.txt
commands =
    - sphinx-build {posargs:-E} -Q -b html docs dist/docs
    sphinx-build -b linkcheck -w /dev/null docs dist/docs

[testenv:report]
deps = coverage
skip_install = true
commands =
    coverage combine --append
    coverage report
    coverage html

[testenv:clean]
commands = coverage erase
skip_install = true
deps = coverage

[testenv:codacy]
deps =
    codacy-coverage
    coverage
skip_install = true
commands =
    coverage combine --append
    coverage report
    coverage xml --ignore-errors
    python-codacy-coverage []<|MERGE_RESOLUTION|>--- conflicted
+++ resolved
@@ -1,11 +1,6 @@
 [tox]
-<<<<<<< HEAD
 envlist =
-    clean,check,docs,
-=======
-envlist = 
     clean,checksetup,checksafety,checkstyle,checkspell,checklink,docs,
->>>>>>> dc20f77a
     py34,
     py35,
     py36,
@@ -25,33 +20,21 @@
 
 [testenv:test]
 skip_install = true
-<<<<<<< HEAD
 commands =
     tox -e py34,py35,py36,py37-dev,
-=======
-commands = tox -e py34,py35,py36,py37-dev,
->>>>>>> dc20f77a
     tox -e report
 
 [testenv:detoxtest]
 skip_install = true
 deps = detox
-<<<<<<< HEAD
 commands =
-=======
-commands = 
->>>>>>> dc20f77a
     detox -e py34,py35,py36,py37-dev,
     tox -e report
 
 [testenv:detox]
 skip_install = true
 deps = detox
-<<<<<<< HEAD
 commands =
-=======
-commands = 
->>>>>>> dc20f77a
     detox -e clean,checksetup,checksafety,checkstyle,checkspell,checklink,docs,py34,py35,py36,py37-dev,
     tox -e report
 
