--- conflicted
+++ resolved
@@ -1,5 +1,5 @@
 [tox]
-envlist = 
+envlist =
     clean,check,docs,linkcheck,
     py27,
     py34,
@@ -11,20 +11,14 @@
 skip_missing_interpreters = true
 
 [testenv]
-setenv = 
+setenv =
     PYTHONPATH = {toxinidir}:{toxinidir}/src:{toxinidir}/tests
     PYTHONUNBUFFERED=yes
-<<<<<<< HEAD
 commands = {posargs:pytest --cov --cov-report=term-missing -vv tests/test_dependenpy.py}
 deps = -r{toxinidir}/requirements/test.txt
-=======
-commands = {posargs:pytest --cov --cov-report=term-missing -vv  tests}
-deps = 
-    -r{toxinidir}/requirements/test.txt
->>>>>>> 09e634e7
 passenv = *
 usedevelop = false
-basepython = 
+basepython =
     {docs,linkcheck,detox,clean,check,report,codecov,coveralls,codacy}: {env:TOXPYTHON:python3.5}
     py26: python2.6
     py27: python2.7
@@ -41,18 +35,18 @@
 [testenv:detox]
 deps = detox
 skip_install = true
-commands = 
+commands =
     detox -e clean,check,docs,linkcheck,py27,py34,py35,py36,py37-dev,pypy,
     tox -e report
 
 [testenv:docs]
 setenv = SPELLCHECK=1
 skip_install = true
-deps = 
+deps =
     -r{toxinidir}/docs/requirements.txt
     sphinxcontrib-spelling
     pyenchant
-commands = 
+commands =
     sphinx-build -b spelling docs dist/docs
     sphinx-build {posargs:-E} -b html docs dist/docs
 
@@ -62,7 +56,7 @@
 commands = sphinx-build -b linkcheck docs dist/docs
 
 [testenv:check]
-deps = 
+deps =
     docutils
     check-manifest
     readme-renderer
@@ -72,15 +66,10 @@
     bandit
     safety
 skip_install = true
-commands = 
+commands =
     python setup.py check --strict --metadata --restructuredtext
     check-manifest {toxinidir}
-<<<<<<< HEAD
-    flake8 src tests setup.py
     isort --check-only --diff --recursive --skip-glob external --skip-glob internal src tests setup.py
-=======
-    isort --check-only --diff --recursive src tests setup.py
->>>>>>> 09e634e7
     safety check -r {toxinidir}/requirements/base.txt
     bandit -r {toxinidir}/src/
     prospector -0 {toxinidir}
@@ -88,7 +77,7 @@
 [testenv:report]
 deps = coverage
 skip_install = true
-commands = 
+commands =
     coverage combine --append
     coverage report
     coverage html
@@ -101,7 +90,7 @@
 [testenv:codecov]
 deps = codecov
 skip_install = true
-commands = 
+commands =
     coverage combine --append
     coverage report
     coverage xml --ignore-errors
