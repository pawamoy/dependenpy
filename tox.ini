--- conflicted
+++ resolved
@@ -12,14 +12,8 @@
 setenv =
     PYTHONPATH = {toxinidir}:{toxinidir}/src:{toxinidir}/tests
     PYTHONUNBUFFERED=yes
-<<<<<<< HEAD
 commands = {posargs:pytest --cov --cov-report=term-missing -vv tests/test_dependenpy.py}
 deps = -r{toxinidir}/requirements/test.txt
-=======
-commands = {posargs:pytest --cov --cov-report=term-missing -vv  tests}
-deps = 
-    -r{toxinidir}/requirements/test.txt
->>>>>>> d15832ee
 passenv = *
 usedevelop = false
 whitelist_externals = tox
@@ -135,12 +129,8 @@
 deps = coverage
 
 [testenv:codacy]
-<<<<<<< HEAD
+description = Upload coverage report to codacy.
 deps =
-=======
-description = Upload coverage report to codacy.
-deps = 
->>>>>>> d15832ee
     codacy-coverage
     coverage
 skip_install = true
