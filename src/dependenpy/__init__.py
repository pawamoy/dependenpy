# -*- coding: utf-8 -*-

<<<<<<< HEAD
"""
Dependenpy package.

With dependenpy you will be able to analyze the internal dependencies in
your Python code, i.e. which module needs which other module. You will then
be able to build a dependency matrix and use it for other purposes.
"""

from .dsm import DSM, Dependency, Module, Package
from .structures import Matrix, TreeMap

__all__ = ('DSM', 'Dependency', 'Matrix', 'Module', 'Package', 'TreeMap')
__author__ = 'Timothée Mazzucotelli <timothee.mazzucotelli@gmail.com>'
__version__ = '3.0.0'
=======
u"""Dependenpy package."""
>>>>>>> c46bc4bb
<|MERGE_RESOLUTION|>--- conflicted
+++ resolved
@@ -1,6 +1,5 @@
 # -*- coding: utf-8 -*-
 
-<<<<<<< HEAD
 """
 Dependenpy package.
 
@@ -12,9 +11,4 @@
 from .dsm import DSM, Dependency, Module, Package
 from .structures import Matrix, TreeMap
 
-__all__ = ('DSM', 'Dependency', 'Matrix', 'Module', 'Package', 'TreeMap')
-__author__ = 'Timothée Mazzucotelli <timothee.mazzucotelli@gmail.com>'
-__version__ = '3.0.0'
-=======
-u"""Dependenpy package."""
->>>>>>> c46bc4bb
+__all__ = ('DSM', 'Dependency', 'Matrix', 'Module', 'Package', 'TreeMap')