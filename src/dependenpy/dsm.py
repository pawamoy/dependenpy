"""dependenpy dsm module.

This is the core module of dependenpy. It contains the following classes:

- [`DSM`][dependenpy.dsm.DSM]: to create a DSM-capable object for a list of packages,
- [`Package`][dependenpy.dsm.Package]: which represents a Python package,
- [`Module`][dependenpy.dsm.Module]: which represents a Python module,
- [`Dependency`][dependenpy.dsm.Dependency]: which represents a dependency between two modules.
"""

from __future__ import annotations

import ast
import json
import sys
from os import listdir
from os.path import isdir, isfile, join, splitext
from pathlib import Path
from typing import Any, Sequence

from dependenpy.finder import Finder, PackageSpec
from dependenpy.helpers import PrintMixin
from dependenpy.node import LeafNode, NodeMixin, RootNode


class DSM(RootNode, NodeMixin, PrintMixin):
    """DSM-capable class.

    Technically speaking, a DSM instance is not a real DSM but more a tree
    representing the Python packages structure. However, it has the
    necessary methods to build a real DSM in the form of a square matrix,
    a dictionary or a tree-map.
    """

    def __init__(
        self,
        *packages: str,
        build_tree: bool = True,
        build_dependencies: bool = True,
        enforce_init: bool = True,
    ):
        """Initialization method.

        Args:
            *packages: list of packages to search for.
            build_tree: auto-build the tree or not.
            build_dependencies: auto-build the dependencies or not.
            enforce_init: if True, only treat directories if they contain an `__init__.py` file.
        """
        self.base_packages = packages
        self.finder = Finder()
        self.specs: List[PackageSpec] = []
        self.not_found: List[str] = []
        self.enforce_init = enforce_init

        specs: List[PackageSpec] = []
        for package in packages:
            spec: PackageSpec | None = self.finder.find(package, enforce_init=enforce_init)
            if spec:
                specs.append(spec)
            else:
                self.not_found.append(package)

        if not specs:
            print("** dependenpy: DSM empty.", file=sys.stderr)  # noqa: T201

        self.specs = PackageSpec.combine(specs)

        for module in self.not_found:
            print(f"** dependenpy: Not found: {module}.", file=sys.stderr)  # noqa: T201

        super().__init__(build_tree)

        if build_tree and build_dependencies:
            self.build_dependencies()

    def __str__(self):
        packages_names = ", ".join([package.name for package in self.packages])
        return f"Dependency DSM for packages: [{packages_names}]"

    @property
    def isdsm(self) -> bool:
        """Inherited from NodeMixin. Always True.

        Returns:
            Whether this object is a DSM.
        """
        return True

    def build_tree(self) -> None:
        """Build the Python packages tree."""
        for spec in self.specs:
            if spec.ismodule:
                self.modules.append(Module(spec.name, spec.path, dsm=self))
            else:
                self.packages.append(
                    Package(
                        spec.name,
                        spec.path,
                        dsm=self,
                        limit_to=spec.limit_to,
                        build_tree=True,
                        build_dependencies=False,
                        enforce_init=self.enforce_init,
                    ),
                )


class Package(RootNode, LeafNode, NodeMixin, PrintMixin):
    """Package class.

    This class represent Python packages as nodes in a tree.
    """

    def __init__(
        self,
        name: str,
        path: str,
        dsm: DSM | None = None,
<<<<<<< HEAD
        package: "Package" | None = None,
        limit_to: List[str] | None = None,
        build_tree: bool = True,
        build_dependencies: bool = True,
        enforce_init: bool = True,
=======
        package: Package | None = None,
        limit_to: list[str] | None = None,
        build_tree: bool = True,  # noqa: FBT001,FBT002
        build_dependencies: bool = True,  # noqa: FBT001,FBT002
        enforce_init: bool = True,  # noqa: FBT001,FBT002
>>>>>>> 2187f74e
    ):
        """Initialization method.

        Args:
            name: name of the package.
            path: path to the package.
            dsm: parent DSM.
            package: parent package.
            limit_to: list of string to limit the recursive tree-building to what is specified.
            build_tree: auto-build the tree or not.
            build_dependencies: auto-build the dependencies or not.
            enforce_init: if True, only treat directories if they contain an `__init__.py` file.
        """
        self.name = name
        self.path = path
        self.package = package
        self.dsm = dsm
        self.limit_to = limit_to or []
        self.enforce_init = enforce_init

        RootNode.__init__(self, build_tree)
        LeafNode.__init__(self)

        if build_tree and build_dependencies:
            self.build_dependencies()

    @property
    def ispackage(self) -> bool:
        """Inherited from NodeMixin. Always True.

        Returns:
            Whether this object is a package.
        """
        return True

    @property
    def issubpackage(self) -> bool:
        """Property to tell if this node is a sub-package.

        Returns:
            This package has a parent.
        """
        return self.package is not None

    @property
    def isroot(self) -> bool:
        """Property to tell if this node is a root node.

        Returns:
            This package has no parent.
        """
        return self.package is None

    def split_limits_heads(self) -> tuple[list[str], list[str]]:
        """Return first parts of dot-separated strings, and rest of strings.

        Returns:
            The heads and rest of the strings.
        """
        heads = []
        new_limit_to = []
        for limit in self.limit_to:
            if "." in limit:
                name, limit = limit.split(".", 1)  # noqa: PLW2901
                heads.append(name)
                new_limit_to.append(limit)
            else:
                heads.append(limit)
        return heads, new_limit_to

    def build_tree(self) -> None:
        """Build the tree for this package."""
        for module in listdir(self.path):
            abs_m = join(self.path, module)
            if isfile(abs_m) and module.endswith(".py"):
                name = splitext(module)[0]
                if not self.limit_to or name in self.limit_to:
                    self.modules.append(Module(name, abs_m, self.dsm, self))
            elif isdir(abs_m) and (isfile(join(abs_m, "__init__.py")) or not self.enforce_init):
                heads, new_limit_to = self.split_limits_heads()
                if not heads or module in heads:
                    self.packages.append(
                        Package(
                            module,
                            abs_m,
                            self.dsm,
                            self,
                            new_limit_to,
                            build_tree=True,
                            build_dependencies=False,
                            enforce_init=self.enforce_init,
                        ),
                    )

    def cardinal(self, to: Package | Module) -> int:
        """Return the number of dependencies of this package to the given node.

        Args:
            to (Package/Module): target node.

        Returns:
            Number of dependencies.
        """
        return sum(module.cardinal(to) for module in self.submodules)


class Module(LeafNode, NodeMixin, PrintMixin):
    """Module class.

    This class represents a Python module (a Python file).
    """

    RECURSIVE_NODES = (ast.ClassDef, ast.FunctionDef, ast.If, ast.IfExp, ast.Try, ast.With, ast.ExceptHandler)

    def __init__(self, name: str, path: str, dsm: DSM | None = None, package: Package | None = None) -> None:
        """Initialization method.

        Args:
            name (str): name of the module.
            path (str): path to the module.
            dsm (DSM): parent DSM.
            package (Package): parent Package.
        """
        super().__init__()
        self.name = name
        self.path = path
        self.package = package
        self.dsm = dsm
        self.dependencies: list[Dependency] = []

    def __contains__(self, item: Package | Module) -> bool:
        """Whether given item is contained inside this module.

        Args:
            item (Package/Module): a package or module.

        Returns:
            True if self is item or item is self's package and
                self if an `__init__` module.
        """
        if self is item:
            return True
        if self.package is item and self.name == "__init__":
            return True
        return False

    @property
    def ismodule(self) -> bool:
        """Inherited from NodeMixin. Always True.

        Returns:
            Whether this object is a module.
        """
        return True

    def as_dict(self, absolute: bool = False) -> dict:  # noqa: FBT001,FBT002
        """Return the dependencies as a dictionary.

        Arguments:
            absolute: Whether to use the absolute name.

        Returns:
            dict: dictionary of dependencies.
        """
        return {
            "name": self.absolute_name() if absolute else self.name,
            "path": self.path,
            "dependencies": [
                {
                    # 'source': d.source.absolute_name(),  # redundant
                    "target": dep.target if dep.external else dep.target.absolute_name(),  # type: ignore[union-attr]
                    "lineno": dep.lineno,
                    "what": dep.what,
                    "external": dep.external,
                }
                for dep in self.dependencies
            ],
        }

    def _to_text(self, **kwargs: Any) -> str:
        indent = kwargs.pop("indent", 2)
        base_indent = kwargs.pop("base_indent", None)
        if base_indent is None:
            base_indent = indent
            indent = 0
        text = [" " * indent + self.name + "\n"]
        new_indent = indent + base_indent
        for dep in self.dependencies:
            external = "! " if dep.external else ""
            text.append(" " * new_indent + external + str(dep) + "\n")
        return "".join(text)

    def _to_csv(self, **kwargs: Any) -> str:
        header = kwargs.pop("header", True)
        text = ["module,path,target,lineno,what,external\n" if header else ""]
        name = self.absolute_name()
        for dep in self.dependencies:
            target = dep.target if dep.external else dep.target.absolute_name()  # type: ignore[union-attr]
            text.append(f"{name},{self.path},{target},{dep.lineno},{dep.what or ''},{dep.external}\n")
        return "".join(text)

    def _to_json(self, **kwargs: Any) -> str:
        absolute = kwargs.pop("absolute", False)
        return json.dumps(self.as_dict(absolute=absolute), **kwargs)

    def build_dependencies(self) -> None:
        """Build the dependencies for this module.

        Parse the code with ast, find all the import statements, convert
        them into Dependency objects.
        """
        highest = self.dsm or self.root
        for import_ in self.parse_code():
            target = highest.get_target(import_["target"])
            if target:
                what = import_["target"].split(".")[-1]
                if what != target.name:
                    import_["what"] = what
                import_["target"] = target
            self.dependencies.append(Dependency(source=self, **import_))

    def parse_code(self) -> list[dict]:
        """Read the source code and return all the import statements.

        Returns:
            list of dict: the import statements.
        """
        code = Path(self.path).read_text(encoding="utf-8")
        try:
            body = ast.parse(code).body
        except SyntaxError:
            code = code.encode("utf-8")  # type: ignore[assignment]
            try:
                body = ast.parse(code).body
            except SyntaxError:
                return []
        return self.get_imports(body)

    def get_imports(self, ast_body: Sequence[ast.AST]) -> list[dict]:
        """Return all the import statements given an AST body (AST nodes).

        Args:
            ast_body (compiled code's body): the body to filter.

        Returns:
            The import statements.
        """
        imports: list[dict] = []
        for node in ast_body:
            if isinstance(node, ast.Import):
                imports.extend({"target": name.name, "lineno": node.lineno} for name in node.names)
            elif isinstance(node, ast.ImportFrom):
                for name in node.names:
                    abs_name = self.absolute_name(self.depth - node.level) + "." if node.level > 0 else ""
                    node_module = node.module + "." if node.module else ""
                    name = abs_name + node_module + name.name  # type: ignore[assignment]  # noqa: PLW2901
                    imports.append({"target": name, "lineno": node.lineno})
            elif isinstance(node, Module.RECURSIVE_NODES):
                imports.extend(self.get_imports(node.body))  # type: ignore[arg-type]
                if isinstance(node, ast.Try):
                    imports.extend(self.get_imports(node.finalbody))
        return imports

    def cardinal(self, to: Package | Module) -> int:
        """Return the number of dependencies of this module to the given node.

        Args:
            to (Package/Module): the target node.

        Returns:
            Number of dependencies.
        """
        return len([dep for dep in self.dependencies if not dep.external and dep.target in to])  # type: ignore[operator]


class Dependency:
    """Dependency class.

    Represent a dependency from a module to another.
    """

    def __init__(self, source: Module, lineno: int, target: str | Module | Package, what: str | None = None) -> None:
        """Initialization method.

        Args:
            source (Module): source Module.
            lineno (int): number of line at which import statement occurs.
            target (str/Module/Package): the target node.
            what (str): what is imported (optional).
        """
        self.source = source
        self.lineno = lineno
        self.target = target
        self.what = what

    def __str__(self):
        what = f"{self.what or ''} from "
        target = self.target if self.external else self.target.absolute_name()
        return f"{self.source.name} imports {what}{target} (line {self.lineno})"

    @property
    def external(self) -> bool:
        """Property to tell if the dependency's target is a valid node.

        Returns:
            Whether the dependency's target is a valid node.
        """
        return isinstance(self.target, str)<|MERGE_RESOLUTION|>--- conflicted
+++ resolved
@@ -117,19 +117,11 @@
         name: str,
         path: str,
         dsm: DSM | None = None,
-<<<<<<< HEAD
-        package: "Package" | None = None,
-        limit_to: List[str] | None = None,
-        build_tree: bool = True,
-        build_dependencies: bool = True,
-        enforce_init: bool = True,
-=======
         package: Package | None = None,
         limit_to: list[str] | None = None,
         build_tree: bool = True,  # noqa: FBT001,FBT002
         build_dependencies: bool = True,  # noqa: FBT001,FBT002
         enforce_init: bool = True,  # noqa: FBT001,FBT002
->>>>>>> 2187f74e
     ):
         """Initialization method.
 
