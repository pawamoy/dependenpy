--- conflicted
+++ resolved
@@ -228,12 +228,6 @@
             package.build_dependencies()
 
     def print_graph(
-<<<<<<< HEAD
-        self, format: str = helpers.TEXT, output: IO = sys.stdout, depth: int = 0, **kwargs: Any  # noqa: A002
-    ):
-        """
-        Print the graph for self's nodes.
-=======
         self,
         format: str | None = None,  # noqa: A002
         output: IO = sys.stdout,
@@ -241,7 +235,6 @@
         **kwargs: Any,
     ) -> None:
         """Print the graph for self's nodes.
->>>>>>> 2187f74e
 
         Args:
             format: Output format (csv, json or text).
@@ -253,12 +246,6 @@
         graph.print(format=format, output=output, **kwargs)
 
     def print_matrix(
-<<<<<<< HEAD
-        self, format: str = helpers.TEXT, output: IO = sys.stdout, depth: int = 0, **kwargs: Any  # noqa: A002
-    ):
-        """
-        Print the matrix for self's nodes.
-=======
         self,
         format: str | None = None,  # noqa: A002
         output: IO = sys.stdout,
@@ -266,7 +253,6 @@
         **kwargs: Any,
     ) -> None:
         """Print the matrix for self's nodes.
->>>>>>> 2187f74e
 
         Args:
             format: Output format (csv, json or text).
@@ -277,14 +263,8 @@
         matrix = self.as_matrix(depth=depth)
         matrix.print(format=format, output=output, **kwargs)
 
-<<<<<<< HEAD
-    def print_treemap(self, format: str = helpers.TEXT, output: IO = sys.stdout, **kwargs: Any):  # noqa: A002
-        """
-        Print the matrix for self's nodes.
-=======
     def print_treemap(self, format: str | None = None, output: IO = sys.stdout, **kwargs: Any) -> None:  # noqa: A002
         """Print the matrix for self's nodes.
->>>>>>> 2187f74e
 
         Args:
             format: Output format (csv, json or text).
