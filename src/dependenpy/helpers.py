"""dependenpy printer module."""

from __future__ import annotations

import sys
from typing import IO, Any, Sequence

CSV = "csv"
JSON = "json"
TEXT = "text"
FORMAT = (CSV, JSON, TEXT)


class PrintMixin:
    """Print mixin class."""

<<<<<<< HEAD
    def print(self, format: str = TEXT, output: IO = sys.stdout, **kwargs: Any):  # noqa: A002,A003
        """
        Print the object in a file or on standard output by default.
=======
    def print(self, format: str | None = TEXT, output: IO = sys.stdout, **kwargs: Any) -> None:  # noqa: A002
        """Print the object in a file or on standard output by default.
>>>>>>> 2187f74e

        Args:
            format: output format (csv, json or text).
            output: descriptor to an opened file (default to standard output).
            **kwargs: additional arguments.
        """
        if format is None:
            format = TEXT

        if format != TEXT:
            kwargs.pop("zero", "")

        if format == TEXT:
            print(self._to_text(**kwargs), file=output)
        elif format == CSV:
            print(self._to_csv(**kwargs), file=output)
        elif format == JSON:
            print(self._to_json(**kwargs), file=output)

    def _to_text(self, **kwargs: Any) -> str:
        raise NotImplementedError

    def _to_csv(self, **kwargs: Any) -> str:
        raise NotImplementedError

    def _to_json(self, **kwargs: Any) -> str:
        raise NotImplementedError


def guess_depth(packages: Sequence[str]) -> int:
    """Guess the optimal depth to use for the given list of arguments.

    Args:
        packages: List of packages.

    Returns:
        Guessed depth to use.
    """
    if len(packages) == 1:
        return packages[0].count(".") + 2
    return min(package.count(".") for package in packages) + 1<|MERGE_RESOLUTION|>--- conflicted
+++ resolved
@@ -14,14 +14,8 @@
 class PrintMixin:
     """Print mixin class."""
 
-<<<<<<< HEAD
-    def print(self, format: str = TEXT, output: IO = sys.stdout, **kwargs: Any):  # noqa: A002,A003
-        """
-        Print the object in a file or on standard output by default.
-=======
     def print(self, format: str | None = TEXT, output: IO = sys.stdout, **kwargs: Any) -> None:  # noqa: A002
         """Print the object in a file or on standard output by default.
->>>>>>> 2187f74e
 
         Args:
             format: output format (csv, json or text).
