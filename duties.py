--- conflicted
+++ resolved
@@ -2,21 +2,12 @@
 
 from __future__ import annotations
 
-<<<<<<< HEAD
-import importlib
-=======
->>>>>>> 2187f74e
 import os
 import sys
 from contextlib import contextmanager
 from importlib.metadata import version as pkgversion
 from pathlib import Path
-<<<<<<< HEAD
-from typing import List, Pattern
-from urllib.request import urlopen
-=======
 from typing import TYPE_CHECKING, Iterator
->>>>>>> 2187f74e
 
 from duty import duty
 from duty.callables import black, coverage, lazy, mkdocs, mypy, pytest, ruff, safety
@@ -34,27 +25,11 @@
 MULTIRUN = os.environ.get("PDM_MULTIRUN", "0") == "1"
 
 
-<<<<<<< HEAD
-def _latest(lines: List[str], regex: Pattern) -> str | None:
-    for line in lines:
-        match = regex.search(line)
-        if match:
-            return match.groupdict()["version"]
-    return None
-
-
-def _unreleased(versions, last_release):
-    for index, version in enumerate(versions):
-        if version.tag == last_release:
-            return versions[:index]
-    return versions
-=======
 def pyprefix(title: str) -> str:  # noqa: D103
     if MULTIRUN:
         prefix = f"(python{sys.version_info.major}.{sys.version_info.minor})"
         return f"{prefix:14}{title}"
     return title
->>>>>>> 2187f74e
 
 
 @contextmanager
