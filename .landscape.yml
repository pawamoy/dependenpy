ignore-patterns:
  - (^|/)\..+
  - build/

strictness: veryhigh
autodetect: true
doc-warnings: true
test-warnings: true
member-warnings: false

pylint:
  disable:
    - fixme
    - bad-continuation
    - invalid-name

  options:
    max-locals: 15
    max-returns: 6
    max-branches: 12
    max-statements: 50
    max-parents: 7
    max-attributes: 7
    min-public-methods: 2
    max-public-methods: 20
    max-module-lines: 1000
    max-line-length: 79

mccabe:
  options:
    max-complexity: 10

pep8:
  full: true
  disable:
    - E226
    - E402

  options:
    max-line-length: 79
    single-line-if-stmt: n

pyroma:
  run: true
  disable:
    - PYR19
    - PYR16

pep257:
  disable:
<<<<<<< HEAD
    - D000
=======
    - D203
>>>>>>> d0521fdc
<|MERGE_RESOLUTION|>--- conflicted
+++ resolved
@@ -48,8 +48,5 @@
 
 pep257:
   disable:
-<<<<<<< HEAD
     - D000
-=======
-    - D203
->>>>>>> d0521fdc
+    - D203